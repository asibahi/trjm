--- conflicted
+++ resolved
@@ -95,7 +95,6 @@
 }
 
 #[derive(Debug, Clone)]
-#[expect(dead_code)]
 pub enum TopLevel {
     Function { name: Ecow, instrs: Vec<Instr>, stack_size: i32, global: bool },
     StaticVariable { name: Ecow, global: bool, init: StaticInit, alignment: i32 },
@@ -135,9 +134,6 @@
                 _ = writeln!(f, "_{name}:");
                 _ = writeln!(f, "\t.{init}");
             }
-<<<<<<< HEAD
-            Self::StaticConstant { .. } => todo!(),
-=======
             Self::StaticConstant { name, init, alignment } => {
                 match alignment {
                     8 => _ = writeln!(f, "\t.literal8"),
@@ -153,7 +149,6 @@
                     _ = writeln!(f, "\t.quad   0");
                 }
             }
->>>>>>> 580d8334
         }
     }
 
@@ -195,175 +190,6 @@
     }
 }
 
-<<<<<<< HEAD
-            for instr in std::mem::take(instrs) {
-                match instr {
-                    Instr::Mov(ty, Imm(0), dst @ Reg(..)) => {
-                        out.push(Instr::Binary(Operator::Xor, ty, dst.clone(), dst));
-                    }
-                    Instr::Mov(ty, src @ (Stack(_) | Data(_)), dst @ (Stack(_) | Data(_))) => {
-                        let reg = if ty == Doubleword { XMM15 } else { R10 };
-                        out.extend([
-                            Instr::Mov(ty, src, Reg(reg, ty.width())),
-                            Instr::Mov(ty, Reg(reg, ty.width()), dst),
-                        ]);
-                    }
-                    Instr::Mov(ty, src @ Imm(i), dst @ (Stack(_) | Data(_)))
-                        if i32::try_from(i).is_err() =>
-                    {
-                        let reg = if ty == Doubleword { XMM15 } else { R10 };
-                        out.extend([
-                            Instr::Mov(ty, src, Reg(reg, ty.width())),
-                            Instr::Mov(ty, Reg(reg, ty.width()), dst),
-                        ]);
-                    }
-                    Instr::Mov(Longword, Imm(i), dst) if i32::try_from(i).is_err() => {
-                        out.push(Instr::Mov(Longword, Imm(i64::from(i as i32)), dst));
-                    }
-                    Instr::Cmp(Doubleword, src,dst @ (Stack(_) | Data(_))) => {
-                        out.extend([
-                            Instr::Mov(Doubleword, dst, Reg(XMM15, 8)),
-                            Instr::Cmp(Doubleword, src, Reg(XMM15, 8))
-                        ]);
-                    }
-                    Instr::Cmp(ty, src @ Imm(i), dst)
-                        if i32::try_from(i).is_err() =>
-                    {
-                        out.extend([
-                            Instr::Mov(ty, src, Reg(R10, ty.width())),
-                            Instr::Cmp(ty, Reg(R10, ty.width()), dst),
-                        ]);
-                    }
-                    Instr::Cmp(ty, src @ (Stack(_) | Data(_)), dst @ (Stack(_) | Data(_))) => {
-                        out.extend([
-                            Instr::Mov(ty, src, Reg(R10, ty.width())),
-                            Instr::Cmp(ty, Reg(R10, ty.width()), dst),
-                        ]);
-                    }
-                    Instr::Cmp(ty, src, dst @ Imm(_)) => {
-                        out.extend([
-                            Instr::Mov(ty, dst, Reg(R11, ty.width())),
-                            Instr::Cmp(ty, src, Reg(R11, ty.width())),
-                        ]);
-                    }
-                    Instr::Push(src @ Imm(i)) if i32::try_from(i).is_err() => {
-                        out.extend([
-                            Instr::Mov(Quadword, src, Reg(R10, 8)),
-                            Instr::Push(Reg(R10, 8)),
-                        ]);
-                    }
-                    Instr::Div(ty, v @ Imm(_)) => {
-                        out.extend([
-                            Instr::Mov(ty, v, Reg(R10, ty.width())),
-                            Instr::Div(ty, Reg(R10, ty.width())),
-                        ]);
-                    }
-                    Instr::Idiv(ty, v @ Imm(_)) => {
-                        out.extend([
-                            Instr::Mov(ty, v, Reg(R10, ty.width())),
-                            Instr::Idiv(ty, Reg(R10, ty.width())),
-                        ]);
-                    }
-                    Instr::Binary(
-                        opp @ (Operator::Add
-                        | Operator::Sub
-                        | Operator::Mul
-                        | Operator::And
-                        | Operator::Or
-                        | Operator::Xor
-                        // maybe ?
-                        | Operator::Shr
-                        | Operator::Shl),
-                        ty,
-                        src @ Imm(i),
-                        dst,
-                    ) if i32::try_from(i).is_err() => out.extend([
-                        Instr::Mov(ty, src, Reg(R10, ty.width())),
-                        Instr::Binary(opp, ty, Reg(R10, ty.width()), dst),
-                    ]),
-                    Instr::Binary(
-                        opp @ (Operator::Add
-                        | Operator::Sub
-                        | Operator::And
-                        | Operator::Or
-                        | Operator::Xor),
-                        ty,
-                        src @ (Stack(_) | Data(_)),
-                        dst @ (Stack(_) | Data(_)),
-                    ) => {
-                        let reg = if ty == Doubleword { XMM15 } else { R10 };
-                        out.extend([
-                            Instr::Mov(ty, src, Reg(reg, ty.width())),
-                            Instr::Binary(opp, ty, Reg(reg, ty.width()), dst),
-                        ])
-                    },
-                    Instr::Binary(Operator::Mul, ty, src, dst @ (Stack(_) | Data(_))) => {
-                        let reg = if ty == Doubleword { XMM14 } else { R11 };
-
-                        out.extend([
-                            Instr::Mov(ty, dst.clone(), Reg(reg, ty.width())),
-                            Instr::Binary(Operator::Mul, ty, src, Reg(reg, ty.width())),
-                            Instr::Mov(ty, Reg(reg, ty.width()), dst),
-                        ]);
-                    }
-                    Instr::Binary(
-                        opp @ (Operator::Shl | Operator::Shr),
-                        ty,
-                        src,
-                        dst @ (Stack(_) | Data(_)),
-                    ) if src != Reg(CX, 1) => {
-                        out.extend([
-                            Instr::Mov(ty, src, Reg(CX, ty.width())),
-                            Instr::Binary(opp, ty, Reg(CX, 1), dst),
-                        ]);
-                    }
-                    Instr::Movsx(src @ Imm(_), dst) => {
-                        // maybe it is better to split it in two passes?
-                        out.extend([
-                            Instr::Mov(Longword, src, Reg(R10, 4)),
-                            Instr::Movsx(Reg(R10, 4), dst),
-                        ]);
-                    }
-                    Instr::Movsx(src, dst @ (Stack(_) | Data(_)   )) => {
-                        out.extend([
-                            Instr::Movsx(src, Reg(R11, 8)),
-                            Instr::Mov(Quadword, Reg(R11, 8), dst),
-                        ]);
-                    }
-                    Instr::MovZeroExtend(src,dst @ Reg(_,_)) => {
-                        out.push(Instr::Mov(Longword, src, dst));
-                    }
-                    Instr::MovZeroExtend(src,dst @ (Stack(_) | Data(_)) ) => {
-                        out.extend([
-                            Instr::Mov(Longword, src, Reg(R11, 4)),
-                            Instr::Mov(Quadword, Reg(R11, 8), dst),
-                            ]);
-                    }
-
-                    Instr::Cvttsd2si(ty, src,dst @ ( Stack(_) | Data(_)) ) =>
-                    {
-                        out.extend([
-                            Instr::Cvttsd2si(ty, src, Reg(R11,ty.width())),
-                            Instr::Mov(ty, Reg(R11, ty.width()), dst)
-                        ]);
-                    }
-
-                    Instr::Cvtsi2sd(ty, src @ Imm(_),dst ) => {
-                        out.extend([
-                            Instr::Mov(ty, src, Reg(R10, ty.width())),
-                            Instr::Cvtsi2sd(ty, Reg(R10, ty.width()), dst)
-                        ]);
-                    }
-                    Instr::Cvtsi2sd(ty, src,dst @(Stack(_) | Data(_)) ) =>{
-                        out.extend([
-                            Instr::Cvtsi2sd(ty, src, Reg(XMM15, 8)),
-                            Instr::Mov(ty , Reg(XMM15, 8), dst),
-                        ]);
-                    }
-
-                    other => out.push(other),
-                }
-=======
 fn fixup_instruction(instrs: &mut Vec<Instr>) {
     let mut out = Vec::with_capacity(instrs.len());
 
@@ -513,7 +339,6 @@
                     Instr::Mov(Longword, src, Reg(R11, 4)),
                     Instr::Mov(Quadword, Reg(R11, 8), dst),
                     ]);
->>>>>>> 580d8334
             }
 
             Instr::Cvttsd2si(ty, src,dst @ ( Stack(_) | Data(_)) ) =>
@@ -672,9 +497,6 @@
             }
             Self::MovZeroExtend(..) => unimplemented!(),
 
-<<<<<<< HEAD
-            Self::Cvtsi2sd(..) | Self::Cvttsd2si(..) => todo!(),
-=======
             Self::Cvtsi2sd(ty, src, dst) => {
                 let ty = ty.emit_code();
                 let src = src.emit_code() + ",";
@@ -687,7 +509,6 @@
                 let dst = dst.emit_code();
                 _ = writeln!(f, "\tcvttsd2si{ty} {src:<5} {dst}")
             }
->>>>>>> 580d8334
         }
     }
 
@@ -829,10 +650,7 @@
             Self::Sar => "sar",
             Self::Shl => "shl",
 
-<<<<<<< HEAD
-=======
             Self::Shr => "shr",
->>>>>>> 580d8334
             Self::DivDouble => "div",
         }
     }
@@ -928,13 +746,8 @@
 
 // =========
 
-<<<<<<< HEAD
-const NEG_ZERO_NAME: &str = "_neg0";
-const UPPER_BOUND_NAME: &str = "_neg0";
-=======
 const NEG_ZERO_NAME: &str = "L_neg0";
 const UPPER_BOUND_NAME: &str = "L_upper_bound";
->>>>>>> 580d8334
 const UPPER_BOUND_F64: f64 = 9223372036854775808.0;
 const UPPER_BOUND_INT: u64 = 9223372036854775808;
 
@@ -1013,15 +826,9 @@
                         double_reg_args
                             .into_iter()
                             .zip(DOUBLE_ARG_REGISTER)
-<<<<<<< HEAD
-                            .map(|(param, reg)| ((param, Doubleword), Reg(reg, 9))),
-                    )
-                    .chain(stack_args.into_iter().zip((16..).map(Stack)))
-=======
                             .map(|(param, reg)| ((param, Doubleword), Reg(reg, 8))),
                     )
                     .chain(stack_args.into_iter().zip((16..).step_by(8).map(Stack)))
->>>>>>> 580d8334
                     .map(|((param, arg_ty), reg)| {
                         Instr::Mov(arg_ty, reg.align_width(arg_ty), Pseudo(param.clone()))
                     })
@@ -1051,27 +858,6 @@
             Self::Return(value) => {
                 let (ty, _) = value.to_asm_type(symbols);
                 vec![Instr::Mov(ty, value.to_asm(consts), ty.return_register()), Instr::Ret]
-<<<<<<< HEAD
-            }
-
-            Self::SignExtend { src, dst } => vec![Instr::Movsx(src.to_asm(consts), dst.to_asm())],
-            Self::Truncate { src, dst } => {
-                vec![Instr::Mov(Longword, src.to_asm(consts), dst.to_asm())]
-            }
-            Self::ZeroExtend { src, dst } => {
-                vec![Instr::MovZeroExtend(src.to_asm(consts), dst.to_asm())]
-            }
-
-            Self::IntToDouble { src, dst } => {
-                vec![Instr::Cvtsi2sd(src.to_asm_type(symbols).0, src.to_asm(consts), dst.to_asm())]
-            }
-            Self::DoubleToInt { src, dst } => vec![Instr::Cvtsi2sd(
-                ir::Value::Var(dst.clone()).to_asm_type(symbols).0,
-                src.to_asm(consts),
-                dst.to_asm(),
-            )],
-
-=======
             }
 
             Self::SignExtend { src, dst } => vec![Instr::Movsx(src.to_asm(consts), dst.to_asm())],
@@ -1091,7 +877,6 @@
                 dst.to_asm(),
             )],
 
->>>>>>> 580d8334
             Self::UIntToDouble { src, dst } => {
                 let (src_ty, _) = src.to_asm_type(symbols);
                 match src_ty {
@@ -1118,11 +903,7 @@
                             Instr::Binary(Operator::And, Quadword, Imm(1), Reg(R10, 8)),
                             Instr::Binary(Operator::Or, Quadword, Reg(R10, 8), Reg(R11, 8)),
                             Instr::Cvtsi2sd(Quadword, Reg(R11, 8), dst.clone()),
-<<<<<<< HEAD
-                            Instr::Binary(Operator::Add, Quadword, dst.clone(), dst),
-=======
                             Instr::Binary(Operator::Add, Doubleword, dst.clone(), dst),
->>>>>>> 580d8334
                             Instr::Label(label_2),
                         ]
                     }
@@ -1134,11 +915,7 @@
                     Doubleword => unreachable!(),
                     Longword => vec![
                         Instr::Cvttsd2si(Quadword, src.to_asm(consts), Reg(R10, 8)),
-<<<<<<< HEAD
-                        Instr::Mov(Longword, Reg(R10, 8), dst.to_asm()),
-=======
                         Instr::Mov(Longword, Reg(R10, 4), dst.to_asm()),
->>>>>>> 580d8334
                     ],
                     Quadword => {
                         let label_1 = eco_format!("_cvt_{}", GEN.fetch_add(1, Relaxed));
@@ -1363,12 +1140,6 @@
                     .chain(stack_args.into_iter().rev().flat_map(|(op, arg_ty)| match op {
                         opp @ Imm(_) => vec![Instr::Push(opp)],
                         Reg(r, _) => vec![Instr::Push(Reg(r, 8))],
-<<<<<<< HEAD
-                        opp => vec![
-                            Instr::Mov(arg_ty, opp, Reg(AX, arg_ty.width())),
-                            Instr::Push(Reg(AX, 8)),
-                        ],
-=======
                         opp => {
                             let arg_ty = if arg_ty == Longword { Longword } else { Quadword };
                             vec![
@@ -1376,7 +1147,6 @@
                                 Instr::Push(Reg(AX, 8)),
                             ]
                         }
->>>>>>> 580d8334
                     }))
                     .chain([Instr::Call(name.clone())])
                     .chain((stack_depth > 0).then_some(Instr::Binary(
@@ -1409,11 +1179,7 @@
                 }) {
                     Data(name.clone())
                 } else {
-<<<<<<< HEAD
-                    let name = eco_format!("_const_{}", GEN.fetch_add(1, Relaxed));
-=======
                     let name = eco_format!("L_c_{}", GEN.fetch_add(1, Relaxed));
->>>>>>> 580d8334
                     let tl = TopLevel::StaticConstant {
                         name: name.clone(),
                         init: ast::StaticInit::Double(*i),
@@ -1474,11 +1240,7 @@
             Self::BitOr => Left(Operator::Or),
             Self::BitXor => Left(Operator::Xor),
             Self::LeftShift => Left(Operator::Shl),
-<<<<<<< HEAD
-            Self::RightShift => Left(Operator::Shr),
-=======
             Self::RightShift => Left(Operator::Sar),
->>>>>>> 580d8334
             Self::Divide => Left(Operator::DivDouble), // double division only
 
             Self::Reminder => {
